--- conflicted
+++ resolved
@@ -1,787 +1,771 @@
-from collections import namedtuple
-from itertools import product
-import random
-import re
-from typing import Dict, List, Set, Tuple, Union
-import warnings
-
-from lxml import etree
-from nltk import wordpunct_tokenize
-import numpy as np
-import pymorphy2
-
-
-TrainingData = namedtuple('TrainingData', ['hyponyms', 'hypernyms', 'is_true'])
-
-
-def load_synsets(senses_file_name: str, synsets_file_name: str) -> Dict[str, Tuple[List[tuple], tuple]]:
-    """ Load all synsets from the RuWordNet
-
-    All loaded synsets are presented as a Python dictionary (dict). Any synset is specified by its string ID,
-    for example, "147272-N". This ID is a key to a value in the created dictionary. A value of this dictionary
-    consists of synset definition (if this definition is not empty) and a list of all synonyms (senses) in
-    corresponded synset. Texts of synonyms (senses) and synset definitions are lowercased and tokenized with
-    the nltk.wordpunct_tokenize, and each text is a Python's tuple of strings.
-
-    :param senses_file_name: the RuWordNet's XML file with senses (for example, "senses.N.xml" for nouns)
-    :param synsets_file_name: the RuWordNet's XML file with synsets (for example, "synsets.N.xml" for nouns)
-    :return: an above-described dictionary with information about synsets.
-    """
-    with open(senses_file_name, mode='rb') as fp:
-        xml_data = fp.read()
-    root = etree.fromstring(xml_data)
-    synsets = dict()
-    for sense in root.getchildren():
-        if sense.tag == 'sense':
-            sense_id = sense.get('id').strip()
-            assert len(sense_id) > 0
-            synset_id = sense.get('synset_id').strip()
-            assert len(synset_id) > 0
-            assert sense_id.startswith(synset_id)
-            term = sense.get('name').strip()
-            assert len(term) > 0
-            term = tuple(filter(lambda it2: len(it2) > 0, map(lambda it1: it1.strip().lower(),
-                                                              wordpunct_tokenize(term))))
-            assert len(term) > 0
-            if synset_id in synsets:
-                synsets[synset_id].add(term)
-            else:
-                synsets[synset_id] = {term}
-    del xml_data, root
-    with open(synsets_file_name, mode='rb') as fp:
-        xml_data = fp.read()
-    root = etree.fromstring(xml_data)
-    all_synset_IDs = set()
-    for synset in root.getchildren():
-        if synset.tag == 'synset':
-            synset_id = synset.get('id').strip()
-            assert len(synset_id) > 0
-            assert synset_id in synsets
-            description = synset.get('definition').strip()
-            if len(description) > 0:
-                description = tuple(filter(
-                    lambda it2: len(it2) > 0,
-                    map(lambda it1: it1.strip().lower(), wordpunct_tokenize(description))
-                ))
-                assert len(description) > 0
-                synsets[synset_id] = (sorted(list(synsets[synset_id])), description)
-            else:
-                synsets[synset_id] = (sorted(list(synsets[synset_id])), tuple())
-            all_synset_IDs.add(synset_id)
-    assert all_synset_IDs == set(synsets.keys())
-    return synsets
-
-
-def load_synsets_with_sense_IDs(senses_file_name: str, synsets_file_name: str) -> Tuple[Dict[str, List[str]],
-                                                                                        Dict[str, str]]:
-    """ Load synsets with their senses, and all senses determination.
-
-    All synsets and senses are represented by their IDs only: list of sense IDs for each synset ID.
-    Senses determination is a Python dictionary of sense terms by sense IDs.
-
-    :param senses_file_name: the RuWordNet's XML file with senses (for example, "senses.N.xml" for nouns)
-    :param synsets_file_name: the RuWordNet's XML file with synsets (for example, "synsets.N.xml" for nouns)
-    :return: two Python dictionaries (with lists of sense IDs by synset IDs and with sense terms by sense IDs).
-    """
-    with open(senses_file_name, mode='rb') as fp:
-        xml_data = fp.read()
-    root = etree.fromstring(xml_data)
-    synsets = dict()
-    senses_dict = dict()
-    for sense in root.getchildren():
-        if sense.tag == 'sense':
-            sense_id = sense.get('id').strip()
-            assert len(sense_id) > 0
-            synset_id = sense.get('synset_id').strip()
-            assert len(synset_id) > 0
-            assert sense_id.startswith(synset_id)
-            term = sense.get('name').strip()
-            assert len(term) > 0
-            term = tuple(filter(
-                lambda it2: (len(it2) > 0) and (it2.isalnum() or (it2 == '-')),
-                map(lambda it1: it1.strip().lower(), wordpunct_tokenize(term))
-            ))
-            assert len(term) > 0
-            if synset_id in synsets:
-                synsets[synset_id].add(sense_id)
-            else:
-                synsets[synset_id] = {sense_id}
-            senses_dict[sense_id] = ' '.join(term)
-    del xml_data, root
-    with open(synsets_file_name, mode='rb') as fp:
-        xml_data = fp.read()
-    root = etree.fromstring(xml_data)
-    all_synset_IDs = set()
-    for synset in root.getchildren():
-        if synset.tag == 'synset':
-            synset_id = synset.get('id').strip()
-            assert len(synset_id) > 0
-            assert synset_id in synsets
-            for sense in synset.getchildren():
-                if sense.tag == 'sense':
-                    sense_id = sense.get('id').strip()
-                    assert len(sense_id) > 0
-                    assert sense_id in senses_dict
-            all_synset_IDs.add(synset_id)
-    assert all_synset_IDs == set(synsets.keys())
-    for synset_id in synsets:
-        synsets[synset_id] = sorted(list(synsets[synset_id]))
-    return synsets, senses_dict
-
-
-def tokens_from_synsets(synsets: Dict[str, Tuple[List[tuple], tuple]],
-                        additional_sources: List[List[tuple]] = None) -> Dict[str, int]:
-    """ Generate a vocabulary of all possible tokens from the RuWordNet's synsets and additional texts.
-
-    :param synsets: a synsets dictionary created by the `load_synsets` function.
-    :param additional_sources: an optional list of additional text corpora with lowercased and tokenized texts.
-    :return: a Python's dictionary "word text" - "word ID" (all IDs are unique positive integers).
-    """
-    dictionary = dict()
-    word_ID = 1
-    for synset_id in synsets:
-        synonyms_list, description = synsets[synset_id]
-        for synonym in synonyms_list:
-            for token in synonym:
-                if token not in dictionary:
-                    dictionary[token] = word_ID
-                    word_ID += 1
-        for token in description:
-            if token not in dictionary:
-                dictionary[token] = word_ID
-                word_ID += 1
-    if additional_sources is not None:
-        for cur_source in additional_sources:
-            for term in cur_source:
-                for token in term:
-                    if token not in dictionary:
-                        dictionary[token] = word_ID
-                        word_ID += 1
-    return dictionary
-
-
-def load_relations(file_name: str, synsets: Dict[str, Tuple[List[tuple], tuple]],
-                   relation_kind: str) -> Dict[str, List[str]]:
-    """ Load semantic relations between synsets.
-
-    Loaded relations between synsets are directional from start synset to end one (for the "hyponym-hypernym" relation
-    a start synset is a hyponym and an end synset is a hypernym). These relations are presented as a Python's
-    dictionary, where each key corresponds to start synset in relations, and the key's value is a list of end synsets.
-    All synsets are specified by their IDs, such as "147272-N" or something of the sort.
-
-
-    :param file_name: the RuWordNet's XML file with relations (for example, "synset_relations.N.xml" for nouns).
-    :param synsets: a synsets dictionary created by the `load_synsets` function.
-    :param relation_kind: "hyponym-hypernym" or "other".
-    :return: an above-described dictionary with relations between synsets.
-    """
-    assert relation_kind in {"hyponym-hypernym", "other"}
-    with open(file_name, mode='rb') as fp:
-        xml_data = fp.read()
-    root = etree.fromstring(xml_data)
-    relations = dict()
-    for relation in root.getchildren():
-        if relation.tag == 'relation':
-            parent_id = relation.get('parent_id').strip()
-            assert len(parent_id) > 0
-            child_id = relation.get('child_id').strip()
-            assert len(child_id) > 0
-            relation_name = relation.get('name').strip().lower()
-            assert len(relation_name) > 0
-            if (parent_id in synsets) and (child_id in synsets):
-                if relation_kind == "hyponym-hypernym":
-                    can_continue = ((relation_name.find("hyponym") >= 0) or (relation_name.find("hypernym") >= 0))
-                    if can_continue:
-                        if relation_name.find("hyponym") >= 0:
-                            id = child_id
-                            child_id = parent_id
-                            parent_id = id
-                            del id
-                else:
-                    can_continue = ((relation_name.find("hyponym") < 0) and (relation_name.find("hypernym") < 0))
-            else:
-                can_continue = False
-            if can_continue:
-                if parent_id in relations:
-                    relations[parent_id].add(child_id)
-                else:
-                    relations[parent_id] = {child_id}
-    assert len(relations) > 0
-    for parent_id in relations:
-        relations[parent_id] = sorted(list(relations[parent_id]))
-    return relations
-
-
-def check_relations_between_hyponym_and_hypernym(relations: Dict[str, List[str]]):
-    """
-    Check the "hyponym-hypernym" relations between synsets and raise the AssertionError in case of bug (for debugging).
-    :param relations: a relations dictionary created by the `load_relations` function.
-    """
-    pairs = set()
-    for parent_id in relations:
-        for child_id in relations[parent_id]:
-            pairs.add((parent_id, child_id))
-    for cur_pair in pairs:
-        assert (cur_pair[1], cur_pair[0]) not in pairs
-
-
-def enrich_hypernyms(relations: Dict[str, List[str]]):
-    """
-    Enrich the "hyponym-hypernym" relations, i.e. add hypernyms of the second order.
-    :param relations: a relations dictionary created by the `load_relations` function. This dictionary will be modified.
-    """
-    enriched_relations = dict()
-    for parent_id in relations:
-        new_hypernyms = set()
-        for child_id in relations[parent_id]:
-            if child_id in relations:
-                new_hypernyms |= set(relations[child_id])
-        if len(new_hypernyms) > 0:
-            new_hypernyms |= set(relations[parent_id])
-            new_hypernyms = sorted(list(new_hypernyms))
-            enriched_relations[parent_id] = new_hypernyms
-            del new_hypernyms
-        else:
-            enriched_relations[parent_id] = relations[parent_id]
-    return enriched_relations
-
-
-def prepare_data_for_training(senses_file_name: str, synsets_file_name: str,
-                              relations_file_name: str) -> Tuple[TrainingData, TrainingData, TrainingData]:
-    """ Prepare data for training, validation, and testing of a term-based hypernym classifier.
-
-    This function prepares three disjoint datasets for building of a term-based hypernym classifier, i.e. which
-    classifies pairs of terms as hyponyms and hypernyms (or not hypernyms) without any context of these terms usage.
-
-    :param senses_file_name: the RuWordNet's XML file with senses (for example, "senses.N.xml" for nouns).
-    :param synsets_file_name: the RuWordNet's XML file with synsets (for example, "synsets.N.xml" for nouns).
-    :param relations_file_name: the RuWordNet's XML file with relations (e.g., "synset_relations.N.xml" for nouns).
-    :return: Three namedtuples (for training, for validation, and for testing, accordingly) of the TrainingData type.
-    """
-    synsets = load_synsets(senses_file_name=senses_file_name, synsets_file_name=synsets_file_name)
-    true_relations = load_relations(file_name=relations_file_name, synsets=synsets, relation_kind="hyponym-hypernym")
-    check_relations_between_hyponym_and_hypernym(true_relations)
-    true_relations = enrich_hypernyms(true_relations)
-    false_relations = load_relations(file_name=relations_file_name, synsets=synsets, relation_kind="other")
-    synset_IDs = sorted(list(synsets.keys()))
-    random.shuffle(synset_IDs)
-    start_idx = 0
-    end_idx = int(round(len(synset_IDs) * 0.8))
-    synset_IDs_for_training = set(synset_IDs[start_idx:end_idx])
-    start_idx = end_idx
-    end_idx += int(round(len(synset_IDs) * 0.1))
-    synset_IDs_for_validation = set(synset_IDs[start_idx:end_idx])
-    start_idx = end_idx
-    synset_IDs_for_testing = set(synset_IDs[start_idx:])
-    del synset_IDs, start_idx, end_idx
-    print('Number of synsets:')
-    print('  - for training is {0};'.format(len(synset_IDs_for_training)))
-    print('  - for validation is {0};'.format(len(synset_IDs_for_validation)))
-    print('  - for testing is {0}.'.format(len(synset_IDs_for_testing)))
-    true_relations_for_training = set()
-    true_relations_for_validation = set()
-    true_relations_for_testing = set()
-    for parent_id in true_relations:
-        if parent_id in synset_IDs_for_training:
-            for child_id in filter(lambda synset_id: synset_id in synset_IDs_for_training, true_relations[parent_id]):
-                true_relations_for_training.add((parent_id, child_id))
-        elif parent_id in synset_IDs_for_validation:
-            for child_id in filter(lambda synset_id: synset_id in synset_IDs_for_validation, true_relations[parent_id]):
-                true_relations_for_validation.add((parent_id, child_id))
-        elif parent_id in synset_IDs_for_testing:
-            for child_id in filter(lambda synset_id: synset_id in synset_IDs_for_testing, true_relations[parent_id]):
-                true_relations_for_testing.add((parent_id, child_id))
-    print('A total number of `hyponym-hypernym` relations is {0}.'.format(
-        len(true_relations_for_training) + len(true_relations_for_validation) + len(true_relations_for_testing)
-    ))
-    false_relations_for_training = set()
-    false_relations_for_validation = set()
-    false_relations_for_testing = set()
-    for parent_id in false_relations:
-        if parent_id in synset_IDs_for_training:
-            for child_id in filter(lambda synset_id: synset_id in synset_IDs_for_training, false_relations[parent_id]):
-                false_relations_for_training.add((parent_id, child_id))
-        elif parent_id in synset_IDs_for_validation:
-            for child_id in filter(lambda synset_id: synset_id in synset_IDs_for_validation,
-                                   false_relations[parent_id]):
-                false_relations_for_validation.add((parent_id, child_id))
-        elif parent_id in synset_IDs_for_testing:
-            for child_id in filter(lambda synset_id: synset_id in synset_IDs_for_testing, false_relations[parent_id]):
-                false_relations_for_testing.add((parent_id, child_id))
-    for parent_id, child_id in true_relations_for_training:
-        false_relations_for_training.add((child_id, parent_id))
-    for parent_id, child_id in true_relations_for_validation:
-        false_relations_for_validation.add((child_id, parent_id))
-    for parent_id, child_id in true_relations_for_testing:
-        false_relations_for_testing.add((child_id, parent_id))
-    print('A total number of other relations is {0}.'.format(
-        len(false_relations_for_training) + len(false_relations_for_validation) + len(false_relations_for_testing)
-    ))
-    existed_relations = (true_relations_for_training | true_relations_for_validation | true_relations_for_testing |
-                         false_relations_for_training | false_relations_for_validation | false_relations_for_testing)
-    non_relations_for_training = set(
-        filter(
-            lambda it2: it2 not in existed_relations,
-            filter(
-                lambda it1: random.random() > 0.9998,
-                product(synset_IDs_for_training, synset_IDs_for_training)
-            )
-        )
-    )
-    non_relations_for_validation = set(
-        filter(
-            lambda it2: it2 not in existed_relations,
-            filter(
-                lambda it1: random.random() > 0.9998,
-                product(synset_IDs_for_validation, synset_IDs_for_validation)
-            )
-        )
-    )
-    non_relations_for_testing = set(
-        filter(
-            lambda it2: it2 not in existed_relations,
-            filter(
-                lambda it1: random.random() > 0.9998,
-                product(synset_IDs_for_testing, synset_IDs_for_testing)
-            )
-        )
-    )
-    del existed_relations
-    print('A total number of non-relations:')
-    print('  - for training is {0};'.format(len(non_relations_for_training)))
-    print('  - for validation is {0};'.format(len(non_relations_for_validation)))
-    print('  - for testing is {0}.'.format(len(non_relations_for_testing)))
-    false_relations_for_training |= non_relations_for_training
-    false_relations_for_validation |= non_relations_for_validation
-    false_relations_for_testing |= non_relations_for_testing
-    hyponyms_for_training = np.array(
-        [cur[0] for cur in true_relations_for_training] + [cur[0] for cur in false_relations_for_training],
-        dtype=tuple
-    )
-    hypernyms_for_training = np.array(
-        [cur[1] for cur in true_relations_for_training] + [cur[1] for cur in false_relations_for_training],
-        dtype=tuple
-    )
-    labels_for_training = np.array(
-        [1 for _ in range(len(true_relations_for_training))] + [0 for _ in range(len(false_relations_for_training))],
-        dtype=np.uint8
-    )
-    del true_relations_for_training, false_relations_for_training
-    hyponyms_for_validation = np.array(
-        [cur[0] for cur in true_relations_for_validation] + [cur[0] for cur in false_relations_for_validation],
-        dtype=tuple
-    )
-    hypernyms_for_validation = np.array(
-        [cur[1] for cur in true_relations_for_validation] + [cur[1] for cur in false_relations_for_validation],
-        dtype=tuple
-    )
-    labels_for_validation = np.array(
-        [1 for _ in range(len(true_relations_for_validation))] +
-        [0 for _ in range(len(false_relations_for_validation))],
-        dtype=np.uint8
-    )
-    del true_relations_for_validation, false_relations_for_validation
-    hyponyms_for_testing = np.array(
-        [cur[0] for cur in true_relations_for_testing] + [cur[0] for cur in false_relations_for_testing],
-        dtype=tuple
-    )
-    hypernyms_for_testing = np.array(
-        [cur[1] for cur in true_relations_for_testing] + [cur[1] for cur in false_relations_for_testing],
-        dtype=tuple
-    )
-    labels_for_testing = np.array(
-        [1 for _ in range(len(true_relations_for_testing))] + [0 for _ in range(len(false_relations_for_testing))],
-        dtype=np.uint8
-    )
-    del true_relations_for_testing, false_relations_for_testing
-    indices = np.arange(0, labels_for_training.shape[0], 1, dtype=np.int32)
-    np.random.shuffle(indices)
-    data_for_training = TrainingData(
-        hyponyms=hyponyms_for_training[indices],
-        hypernyms=hypernyms_for_training[indices],
-        is_true=labels_for_training[indices]
-    )
-    del hyponyms_for_training, hypernyms_for_training, labels_for_training, indices
-    indices = np.arange(0, labels_for_validation.shape[0], 1, dtype=np.int32)
-    np.random.shuffle(indices)
-    data_for_validation = TrainingData(
-        hyponyms=hyponyms_for_validation[indices],
-        hypernyms=hypernyms_for_validation[indices],
-        is_true=labels_for_validation[indices]
-    )
-    del hyponyms_for_validation, hypernyms_for_validation, labels_for_validation, indices
-    indices = np.arange(0, labels_for_testing.shape[0], 1, dtype=np.int32)
-    np.random.shuffle(indices)
-    data_for_testing = TrainingData(
-        hyponyms=hyponyms_for_testing[indices],
-        hypernyms=hypernyms_for_testing[indices],
-        is_true=labels_for_testing[indices]
-    )
-    del hyponyms_for_testing, hypernyms_for_testing, labels_for_testing, indices
-    print('Data size for training is {0}.'.format(len(data_for_training.is_true)))
-    print('Data size for validation is {0}.'.format(len(data_for_validation.is_true)))
-    print('Data size for testing is {0}.'.format(len(data_for_testing.is_true)))
-    print('')
-    return data_for_training, data_for_validation, data_for_testing
-
-
-def load_and_inflect_senses(senses_file_name: str, main_pos_tag: str) -> \
-        Dict[str, Dict[str, Tuple[tuple, Tuple[int, int]]]]:
-    """ Load all terms (senses) of a target kind (nouns or verbs) from the RuWordNet and inflect theirs by morphology.
-
-    Any term (sense, in the RuWordNet terminology) can be a single word (for example, "УЛЫБКА") or a multi-word phrase
-    with own syntactic structure (for example, "ТЮРЬМА ДЛЯ ОСОБО ОПАСНЫХ ПРЕСТУПНИКОВ"). And such term can be used in
-    many texts from Wikipedia, various newspapers, fiction, etc. in different linguistic forms (inflections) depending
-    on syntactic function of this term in the sentence. So, for fast search of the term in texts we can do one of two
-    ways:
-
-    1) lemmatize each analyzed text, whereupon search the term's lemmas (they are specified in the RuWordNet) in
-    text's lemmas;
-    2) inflect the term from the RuWordNet by several grammatical categories, whereupon search the term's inflections
-    (or declensions, in other words) in source texts.
-
-    The second way is faster than the first, because we have millions of texts from external collections and a few tens
-    of thousands of terms from the RuWordNet. Besides, morphological analysis of some unknown text is a more difficult
-    thing in comparison with morphological analysis of the RuWordNet's term, since the RuWordNet contains an important
-    part of each its terms morphology.
-
-    So, this function loads all terms from the RuWordNet by their part of speech (nouns or verbs only) and apply
-    a declension procedure by cases (for nouns) or by tenses (for verbs). For multi-word terms, i.e. which are phrases,
-    we know a main word and parts of speech for all words in the phrase (this information is specified in
-    the RuWordNet), and such knowledge helps us to detect a syntactic structure of the term through simple heuristics
-    without full syntactic parsing. And if we have syntactic information about the multi-word term, then we can inflect
-    it correctly in a morphological sense.
-
-    The above-described heuristics for syntactic parsing are:
-
-    1) if the main word is a noun, then we find all neighboring adjectives before this word, and we consider these
-    adjectives and the main noun as a noun chunk (in the terminology of the categorial grammar) and inflect words of
-    this chunk only, without changing other words in the analyzed term;
-
-    2) if the main word is a verb, then we inflect this verb only.
-
-    Nouns (and related adjectives) are inflected by cases, and verbs are inflected by tenses.
-
-    Results of this function are presented as a Python's dictionary. A string sense ID is used as a key in this
-    dictionary, and a key's value is another Python's dictionary, in which key is a brief grammatical description
-    (e.g., "gent-masc-plur" for noun which has a genitive case, a masculine gender, and a plural number)
-    and value is a concrete morphological form of the term with bounds of the main word. A small possible example of
-    the result is shown below:
-
-    {
-        "125142-N-169771": {
-            "nomn,masc,sing": (('северный', 'флот'), (1, 2)),
-            "gent,masc,sing": (('северного', 'флота'), (1, 2)),
-            "datv,masc,sing": (('северному', 'флоту'), (1, 2)),
-            "ablt,masc,sing": (('северным', 'флотом'), (1, 2)),
-            "loct,masc,sing": (('северном', 'флоте'), (1, 2))
-        },
-        "9923-N-123297": {
-            "nomn,masc,sing": (('город', 'федерального', 'значения'), (0, 1)),
-            "gent,masc,sing": (('города', 'федерального', 'значения'), (0, 1)),
-            "datv,masc,sing": (('городу', 'федерального', 'значения'), (0, 1)),
-            "ablt,masc,sing": (('городом', 'федерального', 'значения'), (0, 1)),
-            "loct,masc,sing": (('городе', 'федерального', 'значения'), (0, 1))
-        },
-        "106216-N-131944": {
-            "nomn,femn,sing": (('чукча',), (0, 1)),
-            "gent,femn,sing": (('чукчи',), (0, 1)),
-            "datv,femn,sing": (('чукче',), (0, 1)),
-            "ablt,femn,sing": (('чукчей',), (0, 1)),
-            "loct,femn,sing": (('чукче',), (0, 1))
-        }
-    }
-
-    :param senses_file_name: the RuWordNet's XML file with senses (for example, "senses.N.xml" for nouns).
-    :param main_pos_tag: target kind (part of speech) for the RuWordNet's terms (senses).
-    :return: an above-described dictionary with inflected terms (senses).
-    """
-    CASES = [{"nomn"}, {"gent"}, {"datv"}, {"ablt"}, {"loct"}]
-<<<<<<< HEAD
-    TENSES = [{"past"}, {"pres"}, {"futr"}]
-=======
-    VERBFORMS = [{"past", "sing"}, {"past", "plur"}, {"pres", "sing", "3per"}, {"pres", "plur", "3per"}, {"futr", "sing", "3per"}, {"futr", "plur", "3per"}]
->>>>>>> da638e30
-    assert main_pos_tag in {"NOUN", "VERB"}
-    with open(senses_file_name, mode='rb') as fp:
-        xml_data = fp.read()
-    root = etree.fromstring(xml_data)
-    morph = pymorphy2.MorphAnalyzer()
-    senses = dict()
-    re_for_term = re.compile(r'^[\w\s\-]+$', re.U)
-    n_senses = 0
-    synsets_with_inflected_senses = set()
-    all_synsets = set()
-    for sense in root.getchildren():
-        if sense.tag == 'sense':
-            n_senses += 1
-            sense_id = sense.get('id').strip()
-            assert len(sense_id) > 0
-            err_msg = 'Sense {0} has an empty synset!'.format(sense_id)
-            synset_id = sense.get('synset_id').strip()
-            assert len(synset_id) > 0, err_msg
-            err_msg = "Sense {0} does not correspond to synset {1}!".format(sense_id, synset_id)
-            assert sense_id.startswith(synset_id), err_msg
-            all_synsets.add(synset_id)
-            err_msg = 'Sense {0} is wrong!'.format(sense_id)
-            term = sense.get('name').strip()
-            assert len(term) > 0, err_msg
-            term = list(filter(lambda it2: len(it2) > 0, map(lambda it1: it1.strip().lower(), term.split())))
-            assert len(term) > 0, err_msg
-            search_res = re_for_term.match(' '.join(term))
-            if search_res is None:
-                ok = False
-            else:
-                ok = ((search_res.start() == 0) and (search_res.end() > search_res.start()))
-            if ok:
-                normal_form = sense.get('lemma').strip()
-                assert len(normal_form) > 0, err_msg
-                normal_form = list(filter(
-                    lambda it2: len(it2) > 0,
-                    map(lambda it1: it1.strip().lower(), normal_form.split())
-                ))
-                assert len(normal_form) > 0, err_msg
-                # assert len(normal_form) == len(term), err_msg
-                if len(normal_form) != len(term):
-                    warnings.warn(err_msg)
-                    continue
-                main_word = sense.get("main_word").strip()
-                assert (len(main_word) > 0) or ((len(main_word) == 0) and (len(term) == 1)), err_msg
-                if len(main_word) == 0:
-                    main_word = normal_form[0]
-                else:
-                    main_word = list(filter(
-                        lambda it2: len(it2) > 0,
-                        map(lambda it1: it1.strip().lower(), main_word.split())
-                    ))
-                    assert len(main_word) == 1, err_msg
-                    main_word = main_word[0]
-                assert (' ' + ' '.join(normal_form) + ' ').find(' ' + main_word + ' ') >= 0, err_msg
-                position_of_main_word = normal_form.index(main_word)
-                position_of_main_word_ = position_of_main_word
-                if len(term) > 1:
-                    list_of_POS_tags = sense.get('poses').strip()
-                    assert len(list_of_POS_tags) > 0, err_msg
-                    list_of_POS_tags = list_of_POS_tags.split()
-                    assert len(list_of_POS_tags) == len(term), err_msg
-                else:
-                    list_of_POS_tags = [sense.get('synt_type').strip()]
-                    assert len(list_of_POS_tags[0]) > 0, err_msg
-                if main_pos_tag == "NOUN" and (list_of_POS_tags[position_of_main_word] != "V"):
-                    if list_of_POS_tags[position_of_main_word] != "N":
-                        if sum(map(lambda pos: 1 if pos == "N" else 0, list_of_POS_tags)) >= 1:
-                            position_of_main_word_ = list_of_POS_tags.index("N")
-                        else:
-                            if sum(map(lambda pos: 1 if pos == "Adj" else 0, list_of_POS_tags)) >= 1:
-                                position_of_main_word_ = list_of_POS_tags.index("Adj")
-                            else:
-                                position_of_main_word_ = -1
-                                warnings.warn("There are no main words for sense {0}.".format(sense_id))
-                    if position_of_main_word_ >= 0:
-                        if position_of_main_word_ != position_of_main_word:
-                            parsed = parse_by_pymorphy2(term[position_of_main_word_], morph,
-                                                        normal_form[position_of_main_word_])
-                            if parsed is None:
-                                warnings.warn('Sense {0} cannot be parsed by the PyMorphy2! '
-                                              'Therefore, this sense will be skipped.'.format(sense_id))
-                            elif parsed.tag.POS is not None:
-                                senses[sense_id] = {
-                                    noun_morphotag_to_str(parsed): tokenize_sense(term, position_of_main_word_)
-                                }
-                                synsets_with_inflected_senses.add(synset_id)
-                            else:
-                                warnings.warn('Sense {0} cannot be parsed by the PyMorphy2! '
-                                              'Therefore, this sense will be skipped.'.format(sense_id))
-                        else:
-                            if list_of_POS_tags[position_of_main_word] == 'N':
-                                noun_phrase_end = position_of_main_word + 1
-                                noun_phrase_start = position_of_main_word - 1
-                                while noun_phrase_start >= 0:
-                                    if list_of_POS_tags[noun_phrase_start] != 'Adj':
-                                        break
-                                    noun_phrase_start -= 1
-                                noun_phrase_start += 1
-                                parsed = [parse_by_pymorphy2(term[token_idx], morph, normal_form[token_idx])
-                                          for token_idx in range(noun_phrase_start, noun_phrase_end)]
-                                if any(map(lambda it: (it is None) or (str(it.tag) == "UNKN"), parsed)):
-                                    warnings.warn('Sense {0} cannot be parsed by the PyMorphy2! '
-                                                  'Therefore, this sense will be skipped.'.format(sense_id))
-                                else:
-                                    variants = dict()
-                                    for grammeme in CASES:
-                                        _, morpho_data = inflect_by_pymorphy2(
-                                            parsed[position_of_main_word - noun_phrase_start],
-<<<<<<< HEAD
-                                            grammeme
-                                        )
-                                        new_main_phrase = list(
-                                            map(lambda it: inflect_by_pymorphy2(it, grammeme)[0], parsed))
-=======
-                                            case
-                                        )
-                                        new_main_phrase = list(
-                                            map(lambda it: inflect_by_pymorphy2(it, case)[0], parsed))
->>>>>>> da638e30
-                                        variants[noun_morphotag_to_str(morpho_data)] = tokenize_sense(
-                                            tuple(term[0:noun_phrase_start] + new_main_phrase + term[noun_phrase_end:]),
-                                            position_of_main_word_
-                                        )
-                                    senses[sense_id] = variants
-                                    synsets_with_inflected_senses.add(synset_id)
-                            else:
-                                parsed = parse_by_pymorphy2(term[position_of_main_word], morph,
-                                                            normal_form[position_of_main_word])
-                                if parsed is None:
-                                    warnings.warn('Sense {0} cannot be parsed by the PyMorphy2! '
-                                                  'Therefore, this sense will be skipped.'.format(sense_id))
-                                else:
-                                    senses[sense_id] = {
-                                        noun_morphotag_to_str(parsed): tokenize_sense(term, position_of_main_word_)
-                                    }
-                                    synsets_with_inflected_senses.add(synset_id)
-                else:
-                    parsed = parse_by_pymorphy2(term[position_of_main_word], morph, normal_form[position_of_main_word])
-                    if parsed is None:
-                        warnings.warn('Sense {0} cannot be parsed by the PyMorphy2! '
-                                      'Therefore, this sense will be skipped.'.format(sense_id))
-                    else:
-                        variants = dict()
-<<<<<<< HEAD
-                        for grammeme in TENSES:
-                            morpho_data = parsed.inflect(grammeme)
-=======
-                        for verbform in VERBFORMS:
-                            morpho_data = parsed.inflect(verbform)
->>>>>>> da638e30
-                            if morpho_data is not None:
-                                inflected_verb = str(morpho_data.word)
-                                variants[verb_morphotag_to_str(morpho_data)] = tokenize_sense(
-                                    tuple(term[0:position_of_main_word] + [inflected_verb] +
-                                          term[(position_of_main_word + 1):]),
-                                    position_of_main_word_
-                                )
-                        if len(variants) > 0:
-                            senses[sense_id] = variants
-                            synsets_with_inflected_senses.add(synset_id)
-                        else:
-                            warnings.warn('Sense {0} cannot be inflected by the PyMorphy2! '
-                                          'Therefore, this sense will be skipped.'.format(sense_id))
-            else:
-                warnings.warn('Sense {0} can contain some punctuation etc., and this is a problem. '
-                              'Therefore, this sense will be skipped.'.format(sense_id))
-    print('{0} words (or phrases) from {1} have been inflected.'.format(len(senses), n_senses))
-    print('{0} synsets from {1} contain inflected senses.'.format(len(synsets_with_inflected_senses), len(all_synsets)))
-    return senses
-
-
-def parse_by_pymorphy2(source_word: str, morph: pymorphy2.MorphAnalyzer,
-                       true_normal_form: str) -> pymorphy2.analyzer.Parse:
-    """ Find a true variant of morphological parsing using the PyMorphy library.
-
-    The PyMorphy is a good library for the morphological analysis, and it is very fast, but it cannot solve
-    a morphological homonymy, returning all possible variants of morpho-parsing. But we know a normal form of
-    analyzed wordform, because the normal form is determined in the RuWordNet, and we can use this information
-    to select a true variant among PyMorphy's results.
-
-    :param source_word: text of source word for morphological parsing.
-    :param morph: the PyMorphy analyzer.
-    :param true_normal_form: a normal form of the source word, which is known from the RuWordNet.
-    :return: a parsed result with a true variant of morphological analysis.
-    """
-    res = None
-    for it in morph.parse(source_word):
-        if it.normal_form == true_normal_form:
-            res = it
-            break
-        else:
-            if it.normal_form.replace('ё', 'е') == true_normal_form.replace('ё', 'е'):
-                res = it
-                break
-    return res
-
-
-def tokenize_sense(src_tokenized: Union[tuple, list], main_word_pos: int) -> Tuple[tuple, Tuple[int, int]]:
-    """ Do additional tokenization of all term's words.
-
-    All terms of the RuWordNet are tokenized using spaces (e.g., "ПРЕДСТАВИТЕЛЬСТВО ЗА ГРАНИЦЕЙ"), but some terms can
-    contain punctuation, such as dash and comma (for example, "ФИЛОСОФ-ПРАГМАТИК" or "ПРЕСТУПЛЕНИЕ ПРОТИВ СВОБОДЫ, ЧЕСТИ
-    И ДОСТОИНСТВА"). We skip all terms with the comma, because morphological parsing of such terms using simple
-    heuristics is difficult. But we process terms with the dash in the following way: we concert the dash as a separate
-    token. Also, we correct the position of the main word in the term accordingly with new re-tokenization. Besides,
-    if the main word contained the dash before re-tokenization, then after re-tokenization this word can consist of
-    several words. So, we use bounds of the main phrase instead of the single main word position.
-
-    :param src_tokenized: source tokenized term.
-    :param main_word_pos: a position of the main token in the term.
-    :return: re-tokenized term and bounds of the main phrase in the term.
-    """
-    new_tokens = []
-    main_word_start = main_word_pos
-    main_word_end = main_word_start + 1
-    for old_token_idx, token in enumerate(src_tokenized):
-        dash_idx = token.find('-')
-        if dash_idx < 0:
-            subtokens = [token]
-        else:
-            subtokens = []
-            if dash_idx > 0:
-                subtokens.append(token[0:dash_idx])
-            subtokens.append('-')
-            token_tail = token[(dash_idx + 1):]
-            dash_idx = token_tail.find('-')
-            while dash_idx >= 0:
-                if dash_idx > 0:
-                    subtokens.append(token_tail[0:dash_idx])
-                subtokens.append('-')
-                token_tail = token_tail[(dash_idx + 1):]
-                dash_idx = token_tail.find('-')
-            if len(token_tail) > 0:
-                subtokens.append(token_tail)
-        new_tokens += subtokens
-        if old_token_idx == main_word_pos:
-            main_word_end = main_word_start + len(subtokens)
-        elif old_token_idx < main_word_pos:
-            main_word_start += (len(subtokens) - 1)
-            main_word_end += (len(subtokens) - 1)
-    return tuple(new_tokens), (main_word_start, main_word_end)
-
-
-def inflect_by_pymorphy2(source_parsed_word: pymorphy2.analyzer.Parse, required_grammemes: Set[str]) -> \
-        Tuple[str, pymorphy2.analyzer.Parse]:
-    """ Inflect a source word using the PyMorphy2 library.
-
-    :param source_parsed_word: the PyMorphy's parsed object for the source word.
-    :param required_grammemes: set of required grammemes.
-    :return: a string representation of inflected form and the PyMorphy's parsed object for this form.
-    """
-    res = source_parsed_word.inflect(required_grammemes)
-    if res is None:
-        inflected = source_parsed_word
-        inflected_word = source_parsed_word.word
-        warnings.warn("Word `{0}` cannot be inflected.".format(inflected_word))
-    else:
-        inflected = res
-        inflected_word = res.word
-    return inflected_word, inflected
-
-
-def noun_morphotag_to_str(parsed: pymorphy2.analyzer.Parse) -> str:
-    if parsed.tag.POS in {"NOUN", "ADJF", "ADJS"}:
-        res = str(parsed.tag.case) + "," + str(parsed.tag.gender) + "," + str(parsed.tag.number)
-    else:
-        res = str(parsed.tag.POS)
-    return res
-
-
-def verb_morphotag_to_str(parsed: pymorphy2.analyzer.Parse) -> str:
-    assert parsed.tag.POS == "VERB", str(parsed.tag)
-    res = str(parsed.tag.tense)
-    if parsed.tag.number is not None:
-        number = str(parsed.tag.number)
-        if len(number) > 0:
-            res += ("," + number)
-    if parsed.tag.gender is not None:
-        gender = str(parsed.tag.gender)
-        if len(gender) > 0:
-            res += ("," + gender)
-    return res
+from collections import namedtuple
+from itertools import product
+import random
+import re
+from typing import Dict, List, Set, Tuple, Union
+import warnings
+
+from lxml import etree
+from nltk import wordpunct_tokenize
+import numpy as np
+import pymorphy2
+
+
+TrainingData = namedtuple('TrainingData', ['hyponyms', 'hypernyms', 'is_true'])
+
+
+def load_synsets(senses_file_name: str, synsets_file_name: str) -> Dict[str, Tuple[List[tuple], tuple]]:
+    """ Load all synsets from the RuWordNet
+
+    All loaded synsets are presented as a Python dictionary (dict). Any synset is specified by its string ID,
+    for example, "147272-N". This ID is a key to a value in the created dictionary. A value of this dictionary
+    consists of synset definition (if this definition is not empty) and a list of all synonyms (senses) in
+    corresponded synset. Texts of synonyms (senses) and synset definitions are lowercased and tokenized with
+    the nltk.wordpunct_tokenize, and each text is a Python's tuple of strings.
+
+    :param senses_file_name: the RuWordNet's XML file with senses (for example, "senses.N.xml" for nouns)
+    :param synsets_file_name: the RuWordNet's XML file with synsets (for example, "synsets.N.xml" for nouns)
+    :return: an above-described dictionary with information about synsets.
+    """
+    with open(senses_file_name, mode='rb') as fp:
+        xml_data = fp.read()
+    root = etree.fromstring(xml_data)
+    synsets = dict()
+    for sense in root.getchildren():
+        if sense.tag == 'sense':
+            sense_id = sense.get('id').strip()
+            assert len(sense_id) > 0
+            synset_id = sense.get('synset_id').strip()
+            assert len(synset_id) > 0
+            assert sense_id.startswith(synset_id)
+            term = sense.get('name').strip()
+            assert len(term) > 0
+            term = tuple(filter(lambda it2: len(it2) > 0, map(lambda it1: it1.strip().lower(),
+                                                              wordpunct_tokenize(term))))
+            assert len(term) > 0
+            if synset_id in synsets:
+                synsets[synset_id].add(term)
+            else:
+                synsets[synset_id] = {term}
+    del xml_data, root
+    with open(synsets_file_name, mode='rb') as fp:
+        xml_data = fp.read()
+    root = etree.fromstring(xml_data)
+    all_synset_IDs = set()
+    for synset in root.getchildren():
+        if synset.tag == 'synset':
+            synset_id = synset.get('id').strip()
+            assert len(synset_id) > 0
+            assert synset_id in synsets
+            description = synset.get('definition').strip()
+            if len(description) > 0:
+                description = tuple(filter(
+                    lambda it2: len(it2) > 0,
+                    map(lambda it1: it1.strip().lower(), wordpunct_tokenize(description))
+                ))
+                assert len(description) > 0
+                synsets[synset_id] = (sorted(list(synsets[synset_id])), description)
+            else:
+                synsets[synset_id] = (sorted(list(synsets[synset_id])), tuple())
+            all_synset_IDs.add(synset_id)
+    assert all_synset_IDs == set(synsets.keys())
+    return synsets
+
+
+def load_synsets_with_sense_IDs(senses_file_name: str, synsets_file_name: str) -> Tuple[Dict[str, List[str]],
+                                                                                        Dict[str, str]]:
+    """ Load synsets with their senses, and all senses determination.
+
+    All synsets and senses are represented by their IDs only: list of sense IDs for each synset ID.
+    Senses determination is a Python dictionary of sense terms by sense IDs.
+
+    :param senses_file_name: the RuWordNet's XML file with senses (for example, "senses.N.xml" for nouns)
+    :param synsets_file_name: the RuWordNet's XML file with synsets (for example, "synsets.N.xml" for nouns)
+    :return: two Python dictionaries (with lists of sense IDs by synset IDs and with sense terms by sense IDs).
+    """
+    with open(senses_file_name, mode='rb') as fp:
+        xml_data = fp.read()
+    root = etree.fromstring(xml_data)
+    synsets = dict()
+    senses_dict = dict()
+    for sense in root.getchildren():
+        if sense.tag == 'sense':
+            sense_id = sense.get('id').strip()
+            assert len(sense_id) > 0
+            synset_id = sense.get('synset_id').strip()
+            assert len(synset_id) > 0
+            assert sense_id.startswith(synset_id)
+            term = sense.get('name').strip()
+            assert len(term) > 0
+            term = tuple(filter(
+                lambda it2: (len(it2) > 0) and (it2.isalnum() or (it2 == '-')),
+                map(lambda it1: it1.strip().lower(), wordpunct_tokenize(term))
+            ))
+            assert len(term) > 0
+            if synset_id in synsets:
+                synsets[synset_id].add(sense_id)
+            else:
+                synsets[synset_id] = {sense_id}
+            senses_dict[sense_id] = ' '.join(term)
+    del xml_data, root
+    with open(synsets_file_name, mode='rb') as fp:
+        xml_data = fp.read()
+    root = etree.fromstring(xml_data)
+    all_synset_IDs = set()
+    for synset in root.getchildren():
+        if synset.tag == 'synset':
+            synset_id = synset.get('id').strip()
+            assert len(synset_id) > 0
+            assert synset_id in synsets
+            for sense in synset.getchildren():
+                if sense.tag == 'sense':
+                    sense_id = sense.get('id').strip()
+                    assert len(sense_id) > 0
+                    assert sense_id in senses_dict
+            all_synset_IDs.add(synset_id)
+    assert all_synset_IDs == set(synsets.keys())
+    for synset_id in synsets:
+        synsets[synset_id] = sorted(list(synsets[synset_id]))
+    return synsets, senses_dict
+
+
+def tokens_from_synsets(synsets: Dict[str, Tuple[List[tuple], tuple]],
+                        additional_sources: List[List[tuple]] = None) -> Dict[str, int]:
+    """ Generate a vocabulary of all possible tokens from the RuWordNet's synsets and additional texts.
+
+    :param synsets: a synsets dictionary created by the `load_synsets` function.
+    :param additional_sources: an optional list of additional text corpora with lowercased and tokenized texts.
+    :return: a Python's dictionary "word text" - "word ID" (all IDs are unique positive integers).
+    """
+    dictionary = dict()
+    word_ID = 1
+    for synset_id in synsets:
+        synonyms_list, description = synsets[synset_id]
+        for synonym in synonyms_list:
+            for token in synonym:
+                if token not in dictionary:
+                    dictionary[token] = word_ID
+                    word_ID += 1
+        for token in description:
+            if token not in dictionary:
+                dictionary[token] = word_ID
+                word_ID += 1
+    if additional_sources is not None:
+        for cur_source in additional_sources:
+            for term in cur_source:
+                for token in term:
+                    if token not in dictionary:
+                        dictionary[token] = word_ID
+                        word_ID += 1
+    return dictionary
+
+
+def load_relations(file_name: str, synsets: Dict[str, Tuple[List[tuple], tuple]],
+                   relation_kind: str) -> Dict[str, List[str]]:
+    """ Load semantic relations between synsets.
+
+    Loaded relations between synsets are directional from start synset to end one (for the "hyponym-hypernym" relation
+    a start synset is a hyponym and an end synset is a hypernym). These relations are presented as a Python's
+    dictionary, where each key corresponds to start synset in relations, and the key's value is a list of end synsets.
+    All synsets are specified by their IDs, such as "147272-N" or something of the sort.
+
+
+    :param file_name: the RuWordNet's XML file with relations (for example, "synset_relations.N.xml" for nouns).
+    :param synsets: a synsets dictionary created by the `load_synsets` function.
+    :param relation_kind: "hyponym-hypernym" or "other".
+    :return: an above-described dictionary with relations between synsets.
+    """
+    assert relation_kind in {"hyponym-hypernym", "other"}
+    with open(file_name, mode='rb') as fp:
+        xml_data = fp.read()
+    root = etree.fromstring(xml_data)
+    relations = dict()
+    for relation in root.getchildren():
+        if relation.tag == 'relation':
+            parent_id = relation.get('parent_id').strip()
+            assert len(parent_id) > 0
+            child_id = relation.get('child_id').strip()
+            assert len(child_id) > 0
+            relation_name = relation.get('name').strip().lower()
+            assert len(relation_name) > 0
+            if (parent_id in synsets) and (child_id in synsets):
+                if relation_kind == "hyponym-hypernym":
+                    can_continue = ((relation_name.find("hyponym") >= 0) or (relation_name.find("hypernym") >= 0))
+                    if can_continue:
+                        if relation_name.find("hyponym") >= 0:
+                            id = child_id
+                            child_id = parent_id
+                            parent_id = id
+                            del id
+                else:
+                    can_continue = ((relation_name.find("hyponym") < 0) and (relation_name.find("hypernym") < 0))
+            else:
+                can_continue = False
+            if can_continue:
+                if parent_id in relations:
+                    relations[parent_id].add(child_id)
+                else:
+                    relations[parent_id] = {child_id}
+    assert len(relations) > 0
+    for parent_id in relations:
+        relations[parent_id] = sorted(list(relations[parent_id]))
+    return relations
+
+
+def check_relations_between_hyponym_and_hypernym(relations: Dict[str, List[str]]):
+    """
+    Check the "hyponym-hypernym" relations between synsets and raise the AssertionError in case of bug (for debugging).
+    :param relations: a relations dictionary created by the `load_relations` function.
+    """
+    pairs = set()
+    for parent_id in relations:
+        for child_id in relations[parent_id]:
+            pairs.add((parent_id, child_id))
+    for cur_pair in pairs:
+        assert (cur_pair[1], cur_pair[0]) not in pairs
+
+
+def enrich_hypernyms(relations: Dict[str, List[str]]):
+    """
+    Enrich the "hyponym-hypernym" relations, i.e. add hypernyms of the second order.
+    :param relations: a relations dictionary created by the `load_relations` function. This dictionary will be modified.
+    """
+    enriched_relations = dict()
+    for parent_id in relations:
+        new_hypernyms = set()
+        for child_id in relations[parent_id]:
+            if child_id in relations:
+                new_hypernyms |= set(relations[child_id])
+        if len(new_hypernyms) > 0:
+            new_hypernyms |= set(relations[parent_id])
+            new_hypernyms = sorted(list(new_hypernyms))
+            enriched_relations[parent_id] = new_hypernyms
+            del new_hypernyms
+        else:
+            enriched_relations[parent_id] = relations[parent_id]
+    return enriched_relations
+
+
+def prepare_data_for_training(senses_file_name: str, synsets_file_name: str,
+                              relations_file_name: str) -> Tuple[TrainingData, TrainingData, TrainingData]:
+    """ Prepare data for training, validation, and testing of a term-based hypernym classifier.
+
+    This function prepares three disjoint datasets for building of a term-based hypernym classifier, i.e. which
+    classifies pairs of terms as hyponyms and hypernyms (or not hypernyms) without any context of these terms usage.
+
+    :param senses_file_name: the RuWordNet's XML file with senses (for example, "senses.N.xml" for nouns).
+    :param synsets_file_name: the RuWordNet's XML file with synsets (for example, "synsets.N.xml" for nouns).
+    :param relations_file_name: the RuWordNet's XML file with relations (e.g., "synset_relations.N.xml" for nouns).
+    :return: Three namedtuples (for training, for validation, and for testing, accordingly) of the TrainingData type.
+    """
+    synsets = load_synsets(senses_file_name=senses_file_name, synsets_file_name=synsets_file_name)
+    true_relations = load_relations(file_name=relations_file_name, synsets=synsets, relation_kind="hyponym-hypernym")
+    check_relations_between_hyponym_and_hypernym(true_relations)
+    true_relations = enrich_hypernyms(true_relations)
+    false_relations = load_relations(file_name=relations_file_name, synsets=synsets, relation_kind="other")
+    synset_IDs = sorted(list(synsets.keys()))
+    random.shuffle(synset_IDs)
+    start_idx = 0
+    end_idx = int(round(len(synset_IDs) * 0.8))
+    synset_IDs_for_training = set(synset_IDs[start_idx:end_idx])
+    start_idx = end_idx
+    end_idx += int(round(len(synset_IDs) * 0.1))
+    synset_IDs_for_validation = set(synset_IDs[start_idx:end_idx])
+    start_idx = end_idx
+    synset_IDs_for_testing = set(synset_IDs[start_idx:])
+    del synset_IDs, start_idx, end_idx
+    print('Number of synsets:')
+    print('  - for training is {0};'.format(len(synset_IDs_for_training)))
+    print('  - for validation is {0};'.format(len(synset_IDs_for_validation)))
+    print('  - for testing is {0}.'.format(len(synset_IDs_for_testing)))
+    true_relations_for_training = set()
+    true_relations_for_validation = set()
+    true_relations_for_testing = set()
+    for parent_id in true_relations:
+        if parent_id in synset_IDs_for_training:
+            for child_id in filter(lambda synset_id: synset_id in synset_IDs_for_training, true_relations[parent_id]):
+                true_relations_for_training.add((parent_id, child_id))
+        elif parent_id in synset_IDs_for_validation:
+            for child_id in filter(lambda synset_id: synset_id in synset_IDs_for_validation, true_relations[parent_id]):
+                true_relations_for_validation.add((parent_id, child_id))
+        elif parent_id in synset_IDs_for_testing:
+            for child_id in filter(lambda synset_id: synset_id in synset_IDs_for_testing, true_relations[parent_id]):
+                true_relations_for_testing.add((parent_id, child_id))
+    print('A total number of `hyponym-hypernym` relations is {0}.'.format(
+        len(true_relations_for_training) + len(true_relations_for_validation) + len(true_relations_for_testing)
+    ))
+    false_relations_for_training = set()
+    false_relations_for_validation = set()
+    false_relations_for_testing = set()
+    for parent_id in false_relations:
+        if parent_id in synset_IDs_for_training:
+            for child_id in filter(lambda synset_id: synset_id in synset_IDs_for_training, false_relations[parent_id]):
+                false_relations_for_training.add((parent_id, child_id))
+        elif parent_id in synset_IDs_for_validation:
+            for child_id in filter(lambda synset_id: synset_id in synset_IDs_for_validation,
+                                   false_relations[parent_id]):
+                false_relations_for_validation.add((parent_id, child_id))
+        elif parent_id in synset_IDs_for_testing:
+            for child_id in filter(lambda synset_id: synset_id in synset_IDs_for_testing, false_relations[parent_id]):
+                false_relations_for_testing.add((parent_id, child_id))
+    for parent_id, child_id in true_relations_for_training:
+        false_relations_for_training.add((child_id, parent_id))
+    for parent_id, child_id in true_relations_for_validation:
+        false_relations_for_validation.add((child_id, parent_id))
+    for parent_id, child_id in true_relations_for_testing:
+        false_relations_for_testing.add((child_id, parent_id))
+    print('A total number of other relations is {0}.'.format(
+        len(false_relations_for_training) + len(false_relations_for_validation) + len(false_relations_for_testing)
+    ))
+    existed_relations = (true_relations_for_training | true_relations_for_validation | true_relations_for_testing |
+                         false_relations_for_training | false_relations_for_validation | false_relations_for_testing)
+    non_relations_for_training = set(
+        filter(
+            lambda it2: it2 not in existed_relations,
+            filter(
+                lambda it1: random.random() > 0.9998,
+                product(synset_IDs_for_training, synset_IDs_for_training)
+            )
+        )
+    )
+    non_relations_for_validation = set(
+        filter(
+            lambda it2: it2 not in existed_relations,
+            filter(
+                lambda it1: random.random() > 0.9998,
+                product(synset_IDs_for_validation, synset_IDs_for_validation)
+            )
+        )
+    )
+    non_relations_for_testing = set(
+        filter(
+            lambda it2: it2 not in existed_relations,
+            filter(
+                lambda it1: random.random() > 0.9998,
+                product(synset_IDs_for_testing, synset_IDs_for_testing)
+            )
+        )
+    )
+    del existed_relations
+    print('A total number of non-relations:')
+    print('  - for training is {0};'.format(len(non_relations_for_training)))
+    print('  - for validation is {0};'.format(len(non_relations_for_validation)))
+    print('  - for testing is {0}.'.format(len(non_relations_for_testing)))
+    false_relations_for_training |= non_relations_for_training
+    false_relations_for_validation |= non_relations_for_validation
+    false_relations_for_testing |= non_relations_for_testing
+    hyponyms_for_training = np.array(
+        [cur[0] for cur in true_relations_for_training] + [cur[0] for cur in false_relations_for_training],
+        dtype=tuple
+    )
+    hypernyms_for_training = np.array(
+        [cur[1] for cur in true_relations_for_training] + [cur[1] for cur in false_relations_for_training],
+        dtype=tuple
+    )
+    labels_for_training = np.array(
+        [1 for _ in range(len(true_relations_for_training))] + [0 for _ in range(len(false_relations_for_training))],
+        dtype=np.uint8
+    )
+    del true_relations_for_training, false_relations_for_training
+    hyponyms_for_validation = np.array(
+        [cur[0] for cur in true_relations_for_validation] + [cur[0] for cur in false_relations_for_validation],
+        dtype=tuple
+    )
+    hypernyms_for_validation = np.array(
+        [cur[1] for cur in true_relations_for_validation] + [cur[1] for cur in false_relations_for_validation],
+        dtype=tuple
+    )
+    labels_for_validation = np.array(
+        [1 for _ in range(len(true_relations_for_validation))] +
+        [0 for _ in range(len(false_relations_for_validation))],
+        dtype=np.uint8
+    )
+    del true_relations_for_validation, false_relations_for_validation
+    hyponyms_for_testing = np.array(
+        [cur[0] for cur in true_relations_for_testing] + [cur[0] for cur in false_relations_for_testing],
+        dtype=tuple
+    )
+    hypernyms_for_testing = np.array(
+        [cur[1] for cur in true_relations_for_testing] + [cur[1] for cur in false_relations_for_testing],
+        dtype=tuple
+    )
+    labels_for_testing = np.array(
+        [1 for _ in range(len(true_relations_for_testing))] + [0 for _ in range(len(false_relations_for_testing))],
+        dtype=np.uint8
+    )
+    del true_relations_for_testing, false_relations_for_testing
+    indices = np.arange(0, labels_for_training.shape[0], 1, dtype=np.int32)
+    np.random.shuffle(indices)
+    data_for_training = TrainingData(
+        hyponyms=hyponyms_for_training[indices],
+        hypernyms=hypernyms_for_training[indices],
+        is_true=labels_for_training[indices]
+    )
+    del hyponyms_for_training, hypernyms_for_training, labels_for_training, indices
+    indices = np.arange(0, labels_for_validation.shape[0], 1, dtype=np.int32)
+    np.random.shuffle(indices)
+    data_for_validation = TrainingData(
+        hyponyms=hyponyms_for_validation[indices],
+        hypernyms=hypernyms_for_validation[indices],
+        is_true=labels_for_validation[indices]
+    )
+    del hyponyms_for_validation, hypernyms_for_validation, labels_for_validation, indices
+    indices = np.arange(0, labels_for_testing.shape[0], 1, dtype=np.int32)
+    np.random.shuffle(indices)
+    data_for_testing = TrainingData(
+        hyponyms=hyponyms_for_testing[indices],
+        hypernyms=hypernyms_for_testing[indices],
+        is_true=labels_for_testing[indices]
+    )
+    del hyponyms_for_testing, hypernyms_for_testing, labels_for_testing, indices
+    print('Data size for training is {0}.'.format(len(data_for_training.is_true)))
+    print('Data size for validation is {0}.'.format(len(data_for_validation.is_true)))
+    print('Data size for testing is {0}.'.format(len(data_for_testing.is_true)))
+    print('')
+    return data_for_training, data_for_validation, data_for_testing
+
+
+def load_and_inflect_senses(senses_file_name: str, main_pos_tag: str) -> \
+        Dict[str, Dict[str, Tuple[tuple, Tuple[int, int]]]]:
+    """ Load all terms (senses) of a target kind (nouns or verbs) from the RuWordNet and inflect theirs by morphology.
+
+    Any term (sense, in the RuWordNet terminology) can be a single word (for example, "УЛЫБКА") or a multi-word phrase
+    with own syntactic structure (for example, "ТЮРЬМА ДЛЯ ОСОБО ОПАСНЫХ ПРЕСТУПНИКОВ"). And such term can be used in
+    many texts from Wikipedia, various newspapers, fiction, etc. in different linguistic forms (inflections) depending
+    on syntactic function of this term in the sentence. So, for fast search of the term in texts we can do one of two
+    ways:
+
+    1) lemmatize each analyzed text, whereupon search the term's lemmas (they are specified in the RuWordNet) in
+    text's lemmas;
+    2) inflect the term from the RuWordNet by several grammatical categories, whereupon search the term's inflections
+    (or declensions, in other words) in source texts.
+
+    The second way is faster than the first, because we have millions of texts from external collections and a few tens
+    of thousands of terms from the RuWordNet. Besides, morphological analysis of some unknown text is a more difficult
+    thing in comparison with morphological analysis of the RuWordNet's term, since the RuWordNet contains an important
+    part of each its terms morphology.
+
+    So, this function loads all terms from the RuWordNet by their part of speech (nouns or verbs only) and apply
+    a declension procedure by cases (for nouns) or by tenses (for verbs). For multi-word terms, i.e. which are phrases,
+    we know a main word and parts of speech for all words in the phrase (this information is specified in
+    the RuWordNet), and such knowledge helps us to detect a syntactic structure of the term through simple heuristics
+    without full syntactic parsing. And if we have syntactic information about the multi-word term, then we can inflect
+    it correctly in a morphological sense.
+
+    The above-described heuristics for syntactic parsing are:
+
+    1) if the main word is a noun, then we find all neighboring adjectives before this word, and we consider these
+    adjectives and the main noun as a noun chunk (in the terminology of the categorial grammar) and inflect words of
+    this chunk only, without changing other words in the analyzed term;
+
+    2) if the main word is a verb, then we inflect this verb only.
+
+    Nouns (and related adjectives) are inflected by cases, and verbs are inflected by tenses.
+
+    Results of this function are presented as a Python's dictionary. A string sense ID is used as a key in this
+    dictionary, and a key's value is another Python's dictionary, in which key is a brief grammatical description
+    (e.g., "gent-masc-plur" for noun which has a genitive case, a masculine gender, and a plural number)
+    and value is a concrete morphological form of the term with bounds of the main word. A small possible example of
+    the result is shown below:
+
+    {
+        "125142-N-169771": {
+            "nomn,masc,sing": (('северный', 'флот'), (1, 2)),
+            "gent,masc,sing": (('северного', 'флота'), (1, 2)),
+            "datv,masc,sing": (('северному', 'флоту'), (1, 2)),
+            "ablt,masc,sing": (('северным', 'флотом'), (1, 2)),
+            "loct,masc,sing": (('северном', 'флоте'), (1, 2))
+        },
+        "9923-N-123297": {
+            "nomn,masc,sing": (('город', 'федерального', 'значения'), (0, 1)),
+            "gent,masc,sing": (('города', 'федерального', 'значения'), (0, 1)),
+            "datv,masc,sing": (('городу', 'федерального', 'значения'), (0, 1)),
+            "ablt,masc,sing": (('городом', 'федерального', 'значения'), (0, 1)),
+            "loct,masc,sing": (('городе', 'федерального', 'значения'), (0, 1))
+        },
+        "106216-N-131944": {
+            "nomn,femn,sing": (('чукча',), (0, 1)),
+            "gent,femn,sing": (('чукчи',), (0, 1)),
+            "datv,femn,sing": (('чукче',), (0, 1)),
+            "ablt,femn,sing": (('чукчей',), (0, 1)),
+            "loct,femn,sing": (('чукче',), (0, 1))
+        }
+    }
+
+    :param senses_file_name: the RuWordNet's XML file with senses (for example, "senses.N.xml" for nouns).
+    :param main_pos_tag: target kind (part of speech) for the RuWordNet's terms (senses).
+    :return: an above-described dictionary with inflected terms (senses).
+    """
+    CASES = [{"nomn"}, {"gent"}, {"datv"}, {"ablt"}, {"loct"}]
+    VERBFORMS = [{"past", "sing"}, {"past", "plur"}, {"pres", "sing", "3per"}, {"pres", "plur", "3per"}, {"futr", "sing", "3per"}, {"futr", "plur", "3per"}]
+    assert main_pos_tag in {"NOUN", "VERB"}
+    with open(senses_file_name, mode='rb') as fp:
+        xml_data = fp.read()
+    root = etree.fromstring(xml_data)
+    morph = pymorphy2.MorphAnalyzer()
+    senses = dict()
+    re_for_term = re.compile(r'^[\w\s\-]+$', re.U)
+    n_senses = 0
+    synsets_with_inflected_senses = set()
+    all_synsets = set()
+    for sense in root.getchildren():
+        if sense.tag == 'sense':
+            n_senses += 1
+            sense_id = sense.get('id').strip()
+            assert len(sense_id) > 0
+            err_msg = 'Sense {0} has an empty synset!'.format(sense_id)
+            synset_id = sense.get('synset_id').strip()
+            assert len(synset_id) > 0, err_msg
+            err_msg = "Sense {0} does not correspond to synset {1}!".format(sense_id, synset_id)
+            assert sense_id.startswith(synset_id), err_msg
+            all_synsets.add(synset_id)
+            err_msg = 'Sense {0} is wrong!'.format(sense_id)
+            term = sense.get('name').strip()
+            assert len(term) > 0, err_msg
+            term = list(filter(lambda it2: len(it2) > 0, map(lambda it1: it1.strip().lower(), term.split())))
+            assert len(term) > 0, err_msg
+            search_res = re_for_term.match(' '.join(term))
+            if search_res is None:
+                ok = False
+            else:
+                ok = ((search_res.start() == 0) and (search_res.end() > search_res.start()))
+            if ok:
+                normal_form = sense.get('lemma').strip()
+                assert len(normal_form) > 0, err_msg
+                normal_form = list(filter(
+                    lambda it2: len(it2) > 0,
+                    map(lambda it1: it1.strip().lower(), normal_form.split())
+                ))
+                assert len(normal_form) > 0, err_msg
+                # assert len(normal_form) == len(term), err_msg
+                if len(normal_form) != len(term):
+                    warnings.warn(err_msg)
+                    continue
+                main_word = sense.get("main_word").strip()
+                assert (len(main_word) > 0) or ((len(main_word) == 0) and (len(term) == 1)), err_msg
+                if len(main_word) == 0:
+                    main_word = normal_form[0]
+                else:
+                    main_word = list(filter(
+                        lambda it2: len(it2) > 0,
+                        map(lambda it1: it1.strip().lower(), main_word.split())
+                    ))
+                    assert len(main_word) == 1, err_msg
+                    main_word = main_word[0]
+                assert (' ' + ' '.join(normal_form) + ' ').find(' ' + main_word + ' ') >= 0, err_msg
+                position_of_main_word = normal_form.index(main_word)
+                position_of_main_word_ = position_of_main_word
+                if len(term) > 1:
+                    list_of_POS_tags = sense.get('poses').strip()
+                    assert len(list_of_POS_tags) > 0, err_msg
+                    list_of_POS_tags = list_of_POS_tags.split()
+                    assert len(list_of_POS_tags) == len(term), err_msg
+                else:
+                    list_of_POS_tags = [sense.get('synt_type').strip()]
+                    assert len(list_of_POS_tags[0]) > 0, err_msg
+                if main_pos_tag == "NOUN" and (list_of_POS_tags[position_of_main_word] != "V"):
+                    if list_of_POS_tags[position_of_main_word] != "N":
+                        if sum(map(lambda pos: 1 if pos == "N" else 0, list_of_POS_tags)) >= 1:
+                            position_of_main_word_ = list_of_POS_tags.index("N")
+                        else:
+                            if sum(map(lambda pos: 1 if pos == "Adj" else 0, list_of_POS_tags)) >= 1:
+                                position_of_main_word_ = list_of_POS_tags.index("Adj")
+                            else:
+                                position_of_main_word_ = -1
+                                warnings.warn("There are no main words for sense {0}.".format(sense_id))
+                    if position_of_main_word_ >= 0:
+                        if position_of_main_word_ != position_of_main_word:
+                            parsed = parse_by_pymorphy2(term[position_of_main_word_], morph,
+                                                        normal_form[position_of_main_word_])
+                            if parsed is None:
+                                warnings.warn('Sense {0} cannot be parsed by the PyMorphy2! '
+                                              'Therefore, this sense will be skipped.'.format(sense_id))
+                            elif parsed.tag.POS is not None:
+                                senses[sense_id] = {
+                                    noun_morphotag_to_str(parsed): tokenize_sense(term, position_of_main_word_)
+                                }
+                                synsets_with_inflected_senses.add(synset_id)
+                            else:
+                                warnings.warn('Sense {0} cannot be parsed by the PyMorphy2! '
+                                              'Therefore, this sense will be skipped.'.format(sense_id))
+                        else:
+                            if list_of_POS_tags[position_of_main_word] == 'N':
+                                noun_phrase_end = position_of_main_word + 1
+                                noun_phrase_start = position_of_main_word - 1
+                                while noun_phrase_start >= 0:
+                                    if list_of_POS_tags[noun_phrase_start] != 'Adj':
+                                        break
+                                    noun_phrase_start -= 1
+                                noun_phrase_start += 1
+                                parsed = [parse_by_pymorphy2(term[token_idx], morph, normal_form[token_idx])
+                                          for token_idx in range(noun_phrase_start, noun_phrase_end)]
+                                if any(map(lambda it: (it is None) or (str(it.tag) == "UNKN"), parsed)):
+                                    warnings.warn('Sense {0} cannot be parsed by the PyMorphy2! '
+                                                  'Therefore, this sense will be skipped.'.format(sense_id))
+                                else:
+                                    variants = dict()
+                                    for grammeme in CASES:
+                                        _, morpho_data = inflect_by_pymorphy2(
+                                            parsed[position_of_main_word - noun_phrase_start],
+                                            grammeme
+                                        )
+                                        new_main_phrase = list(
+                                            map(lambda it: inflect_by_pymorphy2(it, grammeme)[0], parsed))
+                                        variants[noun_morphotag_to_str(morpho_data)] = tokenize_sense(
+                                            tuple(term[0:noun_phrase_start] + new_main_phrase + term[noun_phrase_end:]),
+                                            position_of_main_word_
+                                        )
+                                    senses[sense_id] = variants
+                                    synsets_with_inflected_senses.add(synset_id)
+                            else:
+                                parsed = parse_by_pymorphy2(term[position_of_main_word], morph,
+                                                            normal_form[position_of_main_word])
+                                if parsed is None:
+                                    warnings.warn('Sense {0} cannot be parsed by the PyMorphy2! '
+                                                  'Therefore, this sense will be skipped.'.format(sense_id))
+                                else:
+                                    senses[sense_id] = {
+                                        noun_morphotag_to_str(parsed): tokenize_sense(term, position_of_main_word_)
+                                    }
+                                    synsets_with_inflected_senses.add(synset_id)
+                else:
+                    parsed = parse_by_pymorphy2(term[position_of_main_word], morph, normal_form[position_of_main_word])
+                    if parsed is None:
+                        warnings.warn('Sense {0} cannot be parsed by the PyMorphy2! '
+                                      'Therefore, this sense will be skipped.'.format(sense_id))
+                    else:
+                        variants = dict()
+                        for verbform in VERBFORMS:
+                            morpho_data = parsed.inflect(verbform)
+                            if morpho_data is not None:
+                                inflected_verb = str(morpho_data.word)
+                                variants[verb_morphotag_to_str(morpho_data)] = tokenize_sense(
+                                    tuple(term[0:position_of_main_word] + [inflected_verb] +
+                                          term[(position_of_main_word + 1):]),
+                                    position_of_main_word_
+                                )
+                        if len(variants) > 0:
+                            senses[sense_id] = variants
+                            synsets_with_inflected_senses.add(synset_id)
+                        else:
+                            warnings.warn('Sense {0} cannot be inflected by the PyMorphy2! '
+                                          'Therefore, this sense will be skipped.'.format(sense_id))
+            else:
+                warnings.warn('Sense {0} can contain some punctuation etc., and this is a problem. '
+                              'Therefore, this sense will be skipped.'.format(sense_id))
+    print('{0} words (or phrases) from {1} have been inflected.'.format(len(senses), n_senses))
+    print('{0} synsets from {1} contain inflected senses.'.format(len(synsets_with_inflected_senses), len(all_synsets)))
+    return senses
+
+
+def parse_by_pymorphy2(source_word: str, morph: pymorphy2.MorphAnalyzer,
+                       true_normal_form: str) -> pymorphy2.analyzer.Parse:
+    """ Find a true variant of morphological parsing using the PyMorphy library.
+
+    The PyMorphy is a good library for the morphological analysis, and it is very fast, but it cannot solve
+    a morphological homonymy, returning all possible variants of morpho-parsing. But we know a normal form of
+    analyzed wordform, because the normal form is determined in the RuWordNet, and we can use this information
+    to select a true variant among PyMorphy's results.
+
+    :param source_word: text of source word for morphological parsing.
+    :param morph: the PyMorphy analyzer.
+    :param true_normal_form: a normal form of the source word, which is known from the RuWordNet.
+    :return: a parsed result with a true variant of morphological analysis.
+    """
+    res = None
+    for it in morph.parse(source_word):
+        if it.normal_form == true_normal_form:
+            res = it
+            break
+        else:
+            if it.normal_form.replace('ё', 'е') == true_normal_form.replace('ё', 'е'):
+                res = it
+                break
+    return res
+
+
+def tokenize_sense(src_tokenized: Union[tuple, list], main_word_pos: int) -> Tuple[tuple, Tuple[int, int]]:
+    """ Do additional tokenization of all term's words.
+
+    All terms of the RuWordNet are tokenized using spaces (e.g., "ПРЕДСТАВИТЕЛЬСТВО ЗА ГРАНИЦЕЙ"), but some terms can
+    contain punctuation, such as dash and comma (for example, "ФИЛОСОФ-ПРАГМАТИК" or "ПРЕСТУПЛЕНИЕ ПРОТИВ СВОБОДЫ, ЧЕСТИ
+    И ДОСТОИНСТВА"). We skip all terms with the comma, because morphological parsing of such terms using simple
+    heuristics is difficult. But we process terms with the dash in the following way: we concert the dash as a separate
+    token. Also, we correct the position of the main word in the term accordingly with new re-tokenization. Besides,
+    if the main word contained the dash before re-tokenization, then after re-tokenization this word can consist of
+    several words. So, we use bounds of the main phrase instead of the single main word position.
+
+    :param src_tokenized: source tokenized term.
+    :param main_word_pos: a position of the main token in the term.
+    :return: re-tokenized term and bounds of the main phrase in the term.
+    """
+    new_tokens = []
+    main_word_start = main_word_pos
+    main_word_end = main_word_start + 1
+    for old_token_idx, token in enumerate(src_tokenized):
+        dash_idx = token.find('-')
+        if dash_idx < 0:
+            subtokens = [token]
+        else:
+            subtokens = []
+            if dash_idx > 0:
+                subtokens.append(token[0:dash_idx])
+            subtokens.append('-')
+            token_tail = token[(dash_idx + 1):]
+            dash_idx = token_tail.find('-')
+            while dash_idx >= 0:
+                if dash_idx > 0:
+                    subtokens.append(token_tail[0:dash_idx])
+                subtokens.append('-')
+                token_tail = token_tail[(dash_idx + 1):]
+                dash_idx = token_tail.find('-')
+            if len(token_tail) > 0:
+                subtokens.append(token_tail)
+        new_tokens += subtokens
+        if old_token_idx == main_word_pos:
+            main_word_end = main_word_start + len(subtokens)
+        elif old_token_idx < main_word_pos:
+            main_word_start += (len(subtokens) - 1)
+            main_word_end += (len(subtokens) - 1)
+    return tuple(new_tokens), (main_word_start, main_word_end)
+
+
+def inflect_by_pymorphy2(source_parsed_word: pymorphy2.analyzer.Parse, required_grammemes: Set[str]) -> \
+        Tuple[str, pymorphy2.analyzer.Parse]:
+    """ Inflect a source word using the PyMorphy2 library.
+
+    :param source_parsed_word: the PyMorphy's parsed object for the source word.
+    :param required_grammemes: set of required grammemes.
+    :return: a string representation of inflected form and the PyMorphy's parsed object for this form.
+    """
+    res = source_parsed_word.inflect(required_grammemes)
+    if res is None:
+        inflected = source_parsed_word
+        inflected_word = source_parsed_word.word
+        warnings.warn("Word `{0}` cannot be inflected.".format(inflected_word))
+    else:
+        inflected = res
+        inflected_word = res.word
+    return inflected_word, inflected
+
+
+def noun_morphotag_to_str(parsed: pymorphy2.analyzer.Parse) -> str:
+    if parsed.tag.POS in {"NOUN", "ADJF", "ADJS"}:
+        res = str(parsed.tag.case) + "," + str(parsed.tag.gender) + "," + str(parsed.tag.number)
+    else:
+        res = str(parsed.tag.POS)
+    return res
+
+
+def verb_morphotag_to_str(parsed: pymorphy2.analyzer.Parse) -> str:
+    assert parsed.tag.POS == "VERB", str(parsed.tag)
+    res = str(parsed.tag.tense)
+    if parsed.tag.number is not None:
+        number = str(parsed.tag.number)
+        if len(number) > 0:
+            res += ("," + number)
+    if parsed.tag.gender is not None:
+        gender = str(parsed.tag.gender)
+        if len(gender) > 0:
+            res += ("," + gender)
+    return res